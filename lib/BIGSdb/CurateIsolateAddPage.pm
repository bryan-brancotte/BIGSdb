--- conflicted
+++ resolved
@@ -453,21 +453,12 @@
 	my $html5_args = {};
 	$html5_args->{'required'} = 'required' if $required_field;
 	$html5_args->{'type'} = 'date' if $thisfield->{'type'} eq 'date' && !$thisfield->{'optlist'};
-<<<<<<< HEAD
-	if ( $field ne 'sender' && $thisfield->{'type'} =~ /^int/x && !$thisfield->{'optlist'} ) {
-		$html5_args->{'type'} = 'number';
-		$html5_args->{'min'}  = '1';
-		$html5_args->{'step'} = '1';
-	}
-	if ( $thisfield->{'type'} =~ /^int/x ) {
-=======
-	if ( $thisfield->{'type'} eq 'int' || $thisfield->{'type'} eq 'float' ) {
+	if ( $thisfield->{'type'} =~ /^int/x || $thisfield->{'type'} eq 'float' ) {
 		if ( $field ne 'sender' && !$thisfield->{'optlist'} ) {
 			$html5_args->{'type'} = 'number';
 			$html5_args->{'min'}  = '0';
 		}
-		$html5_args->{'step'} = $thisfield->{'type'} eq 'int' ? 1 : 'any';
->>>>>>> 5be1e891
+		$html5_args->{'step'} = $thisfield->{'type'} =~ /^int/x ? 1 : 'any';
 		$html5_args->{'min'} = $thisfield->{'min'} if defined $thisfield->{'min'};
 		$html5_args->{'max'} = $thisfield->{'max'} if defined $thisfield->{'max'};
 	}
