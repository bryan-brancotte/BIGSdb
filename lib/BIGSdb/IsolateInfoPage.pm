#Written by Keith Jolley
#Copyright (c) 2010-2017, University of Oxford
#E-mail: keith.jolley@zoo.ox.ac.uk
#
#This file is part of Bacterial Isolate Genome Sequence Database (BIGSdb).
#
#BIGSdb is free software: you can redistribute it and/or modify
#it under the terms of the GNU General Public License as published by
#the Free Software Foundation, either version 3 of the License, or
#(at your option) any later version.
#
#BIGSdb is distributed in the hope that it will be useful,
#but WITHOUT ANY WARRANTY; without even the implied warranty of
#MERCHANTABILITY or FITNESS FOR A PARTICULAR PURPOSE.  See the
#GNU General Public License for more details.
#
#You should have received a copy of the GNU General Public License
#along with BIGSdb.  If not, see <http://www.gnu.org/licenses/>.
package BIGSdb::IsolateInfoPage;
use strict;
use warnings;
use 5.010;
use parent qw(BIGSdb::TreeViewPage);
use BIGSdb::Constants qw(:interface);
use Log::Log4perl qw(get_logger);
use Error qw(:try);
use List::MoreUtils qw(none uniq);
my $logger = get_logger('BIGSdb.Page');
use constant ISOLATE_SUMMARY => 1;
use constant LOCUS_SUMMARY   => 2;
use constant MAX_DISPLAY     => 1000;

sub set_pref_requirements {
	my ($self) = @_;
	$self->{'pref_requirements'} =
	  { general => 1, main_display => 0, isolate_display => 1, analysis => 0, query_field => 0 };
	return;
}

sub get_help_url {
	my ($self) = @_;
	return "$self->{'config'}->{'doclink'}/data_records.html#isolate-records";
}

sub initiate {
	my ($self) = @_;
	if ( $self->{'cgi'}->param('no_header') ) {
		$self->{'type'}    = 'no_header';
		$self->{'noCache'} = 1;
		return;
	}
	$self->{$_} = 1 foreach qw(jQuery tooltips jQuery.jstree jQuery.columnizer);
	return;
}

sub get_javascript {
	my ($self) = @_;
	my $buffer = << "END";
\$(function () {
	\$(document).ajaxComplete(function() {
		reloadTooltips();
		\$("span#show_aliases_text").css('display', 'inline');
		\$("span#hide_aliases_text").css('display', 'none');
		\$("span#tree_button").css('display', 'inline');
		if (\$("span").hasClass('aliases')){
			\$("span#aliases_button").css('display', 'inline');
		} else {
			\$("span#aliases_button").css('display', 'none');
		}
	});
	\$( "#hidden_references" ).css('display', 'none');
	\$( "#show_refs" ).click(function() {
		if (\$("span#show_refs_text").css('display') == 'none'){
			\$("span#show_refs_text").css('display', 'inline');
			\$("span#hide_refs_text").css('display', 'none');
		} else {
			\$("span#show_refs_text").css('display', 'none');
			\$("span#hide_refs_text").css('display', 'inline');
		}
		\$( "#hidden_references" ).toggle( 'blind', {} , 500 );
		return false;
	});
	\$( "#sample_table" ).css('display', 'none');
	\$( "#show_samples" ).click(function() {
		if (\$("span#show_samples_text").css('display') == 'none'){
			\$("span#show_samples_text").css('display', 'inline');
			\$("span#hide_samples_text").css('display', 'none');
		} else {
			\$("span#show_samples_text").css('display', 'none');
			\$("span#hide_samples_text").css('display', 'inline');
		}
		\$( "#sample_table" ).toggle( 'blind', {} , 500 );
		return false;
	});
	\$( "#show_aliases" ).click(function() {
		if (\$("span#show_aliases_text").css('display') == 'none'){
			\$("span#show_aliases_text").css('display', 'inline');
			\$("span#hide_aliases_text").css('display', 'none');
		} else {
			\$("span#show_aliases_text").css('display', 'none');
			\$("span#hide_aliases_text").css('display', 'inline');
		}
		\$( "span.aliases" ).toggle();
		return false;
	});
	\$( "#show_tree" ).click(function() {		
		if (\$("span#show_tree_text").css('display') == 'none'){
			\$("span#show_tree_text").css('display', 'inline');
			\$("span#hide_tree_text").css('display', 'none');
		} else {
			\$("span#show_tree_text").css('display', 'none');
			\$("span#hide_tree_text").css('display', 'inline');
		}
		\$( "div#tree" ).toggle( 'highlight', {} , 500 );
		return false;
	});
	\$("#provenance").columnize({width:400});
	\$("#seqbin").columnize({
		width:300, 
		lastNeverTallest: true,
	});  
	\$(".smallbutton").css('display', 'inline');
});

END
	$buffer .= $self->get_tree_javascript;
	return $buffer;
}

sub _get_child_group_scheme_tables {
	my ( $self, $group_id, $isolate_id, $level ) = @_;
	$self->{'level'}     //= 1;
	$self->{'open_divs'} //= 0;
	my $child_groups = $self->{'datastore'}->run_query(
		'SELECT id FROM scheme_groups LEFT JOIN scheme_group_group_members ON scheme_groups.id=group_id '
		  . 'WHERE parent_group_id=? ORDER BY display_order,name',
		$group_id,
		{ fetch => 'col_arrayref', cache => 'IsolateInfoPage::_get_child_group_scheme_tables' }
	);
	my $parent_buffer;
	my $parent_group_info = $self->{'datastore'}->get_scheme_group_info($group_id);
	if ( $self->{'groups_with_data'}->{$group_id} ) {
		my $parent_level = $level - 1;
		if ( $self->{'open_divs'} > $parent_level ) {
			my $divs_to_close = $self->{'open_divs'} - $parent_level;
			for ( 0 .. $divs_to_close - 1 ) {
				$parent_buffer .= qq(</div>\n);
				$self->{'open_divs'}--;
			}
		}
		$parent_buffer .= qq(<div style="float:left;padding-right:0.5em">\n)
		  . qq(<h3 class="group group$parent_level">$parent_group_info->{'name'}</h3>\n);
		$self->{'open_divs'}++;
	}
	my $group_buffer = q();
	if (@$child_groups) {
		foreach my $child_group (@$child_groups) {
			if ( $self->{'groups_with_data'}->{$child_group} ) {
				my $group_info = $self->{'datastore'}->get_scheme_group_info($child_group);
				my $new_level  = $level;
				last if $new_level == 10;    #prevent runaway if child is set as the parent of a parental group
				if ( $new_level == $self->{'level'} && $new_level > 1 ) {
					$group_buffer .= qq(</div>\n);
					$self->{'open_divs'}--;
				}
				my $buffer = $self->_get_child_group_scheme_tables( $child_group, $isolate_id, ++$new_level );
				$buffer .= $self->_get_group_scheme_tables( $child_group, $isolate_id );
				$self->{'level'} = $level;
				$group_buffer .= $parent_buffer if $parent_buffer;
				undef $parent_buffer;
				if ($buffer) {
					$group_buffer .= $buffer;
				}
			}
		}
	} else {
		my $buffer = $self->_get_group_scheme_tables( $group_id, $isolate_id );
		$group_buffer .= $parent_buffer if $parent_buffer;
		$group_buffer .= $buffer;
	}
	return $group_buffer;
}

sub _get_group_scheme_tables {
	my ( $self, $group_id, $isolate_id ) = @_;
	my $set_id = $self->get_set_id;
	my $scheme_data = $self->{'datastore'}->get_scheme_list( { set_id => $set_id } );
	my ( $scheme_ids_ref, $desc_ref ) = $self->extract_scheme_desc($scheme_data);
	my $schemes = $self->{'datastore'}->run_query(
		'SELECT scheme_id FROM scheme_group_scheme_members LEFT JOIN schemes ON schemes.id=scheme_id '
		  . 'WHERE group_id=? ORDER BY display_order,description',
		$group_id,
		{ fetch => 'col_arrayref', cache => 'IsolateInfoPage::_get_group_scheme_tables' }
	);
	my $buffer = '';
	if (@$schemes) {
		foreach my $scheme_id (@$schemes) {
			next if !$self->{'prefs'}->{'isolate_display_schemes'}->{$scheme_id};
			next if none { $scheme_id eq $_ } @$scheme_ids_ref;
			if ( !$self->{'scheme_shown'}->{$scheme_id} ) {
				$buffer .= $self->_get_scheme( $scheme_id, $isolate_id, $self->{'curate'} );
				$self->{'scheme_shown'}->{$scheme_id} = 1;
			}
		}
	}
	return $buffer;
}

sub _handle_scheme_ajax {
	my ( $self, $isolate_id ) = @_;
	my $q = $self->{'cgi'};
	return if !$q->param('no_header');
	my $should_display_items = $self->_should_display_items($isolate_id);
	if ( !$should_display_items ) {
		my $param;
		if ( BIGSdb::Utils::is_int( $q->param('group_id') ) ) {
			$param = q(group_id=) . $q->param('group_id');
		} elsif ( BIGSdb::Utils::is_int( $q->param('scheme_id') ) ) {
			$param = q(scheme_id=) . $q->param('scheme_id');
		}
		say q(Too many items to display - )
		  . qq(<a href="$self->{'system'}->{'script_name'}?db=$self->{'instance'}&amp;page=info&amp;)
		  . qq(id=$isolate_id&amp;function=scheme_display&amp;$param">display selected schemes separately.</a>);
		return 1;
	}
	if ( BIGSdb::Utils::is_int( $q->param('group_id') ) ) {
		$self->_print_group_data( $isolate_id, $q->param('group_id') );
		return 1;
	} elsif ( BIGSdb::Utils::is_int( $q->param('scheme_id') ) ) {
		$self->_print_scheme_data( $isolate_id, $q->param('scheme_id') );
		return 1;
	}
	return;
}

sub _print_group_data {
	my ( $self, $isolate_id, $group_id ) = @_;
	$self->{'groups_with_data'} =
	  $self->get_tree( $isolate_id, { isolate_display => $self->{'curate'} ? 0 : 1, get_groups => 1 } );
	if ( $group_id == 0 ) {    #Other schemes (not part of a scheme group)
		$self->_print_other_schemes($isolate_id);
	} else {                   #Scheme group
		say $self->_get_child_group_scheme_tables( $group_id, $isolate_id, 1 );
		say $self->_get_group_scheme_tables( $group_id, $isolate_id );
		$self->_close_divs;
	}
	return;
}

sub _print_scheme_data {
	my ( $self, $isolate_id, $scheme_id ) = @_;
	if ( $scheme_id == -1 ) {    #All schemes/loci
		$self->{'groups_with_data'} =
		  $self->get_tree( $isolate_id, { isolate_display => $self->{'curate'} ? 0 : 1, get_groups => 1 } );
		$self->_print_all_loci($isolate_id);
	} else {
		say $self->_get_scheme( $scheme_id, $isolate_id, $self->{'curate'} );
	}
	return;
}

sub _should_display_items {
	my ( $self, $isolate_id ) = @_;
	my $q     = $self->{'cgi'};
	my $items = 0;
	if ( BIGSdb::Utils::is_int( $q->param('group_id') ) ) {
		my $group_id = $q->param('group_id');
		if ( $group_id == 0 ) {    #Other schemes (not part of a scheme group)
			my $scheme_ids = $self->{'datastore'}->run_query(
				'SELECT id FROM schemes WHERE id NOT IN (SELECT scheme_id FROM '
				  . 'scheme_group_scheme_members) ORDER BY display_order,description',
				undef,
				{ fetch => 'col_arrayref' }
			);
			foreach my $scheme_id (@$scheme_ids) {
				$items += $self->_get_display_items_in_scheme( $isolate_id, $scheme_id );
				return if $items > MAX_DISPLAY;
			}
		} else {                   #Scheme group
			my $schemes = $self->{'datastore'}->get_schemes_in_group($group_id);
			foreach my $scheme_id (@$schemes) {
				$items += $self->_get_display_items_in_scheme( $isolate_id, $scheme_id );
				return if $items > MAX_DISPLAY;
			}
		}
	} elsif ( BIGSdb::Utils::is_int( $q->param('scheme_id') ) ) {
		my $scheme_id = $q->param('scheme_id');
		if ( $scheme_id == -1 ) {    #All schemes/loci
			my $set_id = $self->get_set_id;
			my $schemes = $self->{'datastore'}->get_scheme_list( { set_id => $set_id } );
			foreach my $scheme (@$schemes) {
				$items += $self->_get_display_items_in_scheme( $isolate_id, $scheme->{'id'} );
				return if $items > MAX_DISPLAY;
			}
			$items += $self->_get_display_items_in_scheme( $isolate_id, 0 );
		} else {
			$items = $self->_get_display_items_in_scheme( $isolate_id, $scheme_id );
		}
	}
	return if $items > MAX_DISPLAY;
	return 1;
}

sub _get_display_items_in_scheme {
	my ( $self, $isolate_id, $scheme_id ) = @_;
	my $items = 0;
	if ($scheme_id) {
		return 0 if !$self->{'prefs'}->{'isolate_display_schemes'}->{$scheme_id};
		my $should_display = $self->_should_display_scheme( $isolate_id, $scheme_id );
		return 0 if !$should_display;
		my $scheme_fields = $self->{'datastore'}->get_scheme_fields($scheme_id);
		foreach my $field (@$scheme_fields) {
			$items++ if $self->{'prefs'}->{'isolate_display_scheme_fields'}->{$scheme_id}->{$field};
		}
		my $loci = $self->{'datastore'}->get_scheme_loci($scheme_id);
		foreach my $locus (@$loci) {
			$items++ if $self->{'prefs'}->{'isolate_display_loci'}->{$locus} ne 'hide';
		}
	} else {
		my $loci = $self->{'datastore'}->get_loci_in_no_scheme;
		my $list_table = $self->{'datastore'}->create_temp_list_table_from_array( 'text', $loci );
		my $loci_with_designations =
		  $self->{'datastore'}->run_query(
			"SELECT locus FROM allele_designations WHERE isolate_id=? AND locus IN (SELECT value FROM $list_table)",
			$isolate_id, { fetch => 'col_arrayref' } );
		my $loci_with_seqs =
		  $self->{'datastore'}->run_query(
			"SELECT locus FROM allele_sequences WHERE isolate_id=? AND locus IN (SELECT value FROM $list_table)",
			$isolate_id, { fetch => 'col_arrayref' } );
		foreach my $locus ( uniq( @$loci_with_designations, @$loci_with_seqs ) ) {
			$items++ if $self->{'prefs'}->{'isolate_display_loci'}->{$locus} ne 'hide';
		}
	}
	return $items;
}

sub _print_separate_scheme_data {
	my ( $self, $isolate_id ) = @_;
	my $q = $self->{'cgi'};
	if ( BIGSdb::Utils::is_int( $q->param('group_id') ) ) {
		say q(<div class="box" id="resultspanel">);
		$self->_print_group_data( $isolate_id, $q->param('group_id') );
		say q(<div style="clear:both"></div>);
		say q(</div>);
	} elsif ( BIGSdb::Utils::is_int( $q->param('scheme_id') ) ) {
		say q(<div class="box" id="resultspanel">);
		$self->_print_scheme_data( $isolate_id, $q->param('scheme_id') );
		say q(<div style="clear:both"></div>);
		say q(</div>);
	} else {
		say q(<div class="box" id="statusbad"><p>No scheme or group passed.</p></div>);
	}
	return;
}

sub print_content {
	my ($self)     = @_;
	my $q          = $self->{'cgi'};
	my $isolate_id = $q->param('id');
	my $set_id     = $self->get_set_id;
	my $scheme_data = $self->{'datastore'}->get_scheme_list( { set_id => $set_id } );
	return if $self->_handle_scheme_ajax($isolate_id);
	if ( !defined $isolate_id || $isolate_id eq '' ) {
		say q(<h1>Isolate information</h1>);
		say q(<div class="box statusbad"><p>No isolate id provided.</p></div>);
		return;
	} elsif ( !BIGSdb::Utils::is_int($isolate_id) ) {
		say qq(<h1>Isolate information: id-$isolate_id</h1>);
		say q(<div class="box" id="statusbad"><p>Isolate id must be an integer.</p></div>);
		return;
	}
	if ( $self->{'system'}->{'dbtype'} ne 'isolates' ) {
		say q(<h1>Isolate information</h1>);
		say q(<div class="box" id="statusbad"><p>This function can only be called for isolate databases.</p></div>);
		return;
	}
	my $data =
	  $self->{'datastore'}
	  ->run_query( "SELECT * FROM $self->{'system'}->{'view'} WHERE id=?", $isolate_id, { fetch => 'row_hashref' } );
	if ( !$data ) {
		say qq(<h1>Isolate information: id-$isolate_id</h1>);
		say q(<div class="box" id="statusbad"><p>The database contains no record of this isolate.</p></div>);
		return;
	} elsif ( !$self->is_allowed_to_view_isolate($isolate_id) ) {
		say q(<h1>Isolate information</h1>);
		say q(<div class="box" id="statusbad"><p>Your user account does not )
		  . q(have permission to view this record.</p></div>);
		return;
	}
	my $identifier;
	if ( ( $data->{ $self->{'system'}->{'labelfield'} } // q() ) ne q() ) {
		my $field = $self->{'system'}->{'labelfield'};
		$field =~ tr/_/ /;
		$identifier = qq($field $data->{lc($self->{'system'}->{'labelfield'})} (id:$data->{'id'}));
	} else {
		$identifier = qq(id $data->{'id'});
	}
	if ( ( $q->param('function') // q() ) eq 'scheme_display' ) {
		say qq(<h1>Selected scheme/locus breakdown for $identifier</h1>);
		$self->_print_separate_scheme_data($isolate_id);
		return;
	}
	say qq(<h1>Full information on $identifier</h1>);
	if ( $self->{'cgi'}->param('history') ) {
		say q(<div class="box" id="resultstable">);
		say q(<h2>Update history</h2>);
		say $self->_get_update_history($isolate_id);
		my $back = BACK;
		my $set_clause = $set_id ? qq(&amp;set_id=$set_id) : q();
		say
		  qq(<p style="margin-top:1em"><a href="$self->{'system'}->{'script_name'}?page=info&amp;db=$self->{'instance'})
		  . qq($set_clause&amp;id=$isolate_id" title="Back">$back</a></p>);
		say q(</div>);
	} else {
		$self->_print_action_panel($isolate_id) if $self->{'curate'};
		$self->_print_projects($isolate_id);
		say q(<div class="box" id="resultspanel">);
		say $self->get_isolate_record($isolate_id);
		my $tree_button =
		    q( <span id="tree_button" style="margin-left:1em;display:none">)
		  . q(<a id="show_tree" class="smallbutton" style="cursor:pointer">)
		  . q(<span id="show_tree_text" style="display:none">show</span>)
		  . q(<span id="hide_tree_text" style="display:inline">hide</span> tree</a></span>);
		my $show_aliases = $self->{'prefs'}->{'locus_alias'} ? 'none'   : 'inline';
		my $hide_aliases = $self->{'prefs'}->{'locus_alias'} ? 'inline' : 'none';
		my $aliases_button =
		    q( <span id="aliases_button" style="margin-left:1em;display:none">)
		  . q(<a id="show_aliases" class="smallbutton" style="cursor:pointer">)
		  . qq(<span id="show_aliases_text" style="display:$show_aliases">)
		  . qq(show</span><span id="hide_aliases_text" style="display:$hide_aliases">hide</span> )
		  . q(locus aliases</a></span>);
		my $loci = $self->{'datastore'}->get_loci( { set_id => $set_id } );

		if (@$loci) {
			say $self->_get_classification_group_data($isolate_id);
			say qq(<h2>Schemes and loci$tree_button$aliases_button</h2>);
			if ( @$scheme_data < 3 && @$loci <= 100 ) {
				my $schemes =
				  $self->{'datastore'}
				  ->run_query( 'SELECT id FROM schemes ORDER BY display_order,id', undef, { fetch => 'col_arrayref' } );
				my $values_present;
				foreach ( @$schemes, 0 ) {
					next if $_ && !$self->{'prefs'}->{'isolate_display_schemes'}->{$_};
					my $buffer = $self->_get_scheme( $_, $isolate_id, $self->{'curate'} );
					if ($buffer) {
						say $buffer;
						say q(<div style="clear:both"></div>);
						$values_present = 1;
					}
				}
				if ( !$values_present ) {
					say q(<p>No alleles designated.</p>);
				}
			} else {
				say $self->_get_tree($isolate_id);
			}
		}
		say q(</div>);
	}
	return;
}

sub _close_divs {
	my ($self) = @_;
	if ( $self->{'open_divs'} ) {
		for ( 0 .. $self->{'open_divs'} - 1 ) {
			say q(</div>);
		}
		$self->{'open_divs'} = 0;
	}
	return;
}

sub _get_classification_group_data {
	my ( $self, $isolate_id ) = @_;
	my $view   = $self->{'system'}->{'view'};
	my $buffer = q();
	my $classification_schemes =
	  $self->{'datastore'}->run_query( 'SELECT * FROM classification_schemes ORDER BY display_order,name',
		undef, { fetch => 'all_arrayref', slice => {} } );
	my $td = 1;
	foreach my $cscheme (@$classification_schemes) {
		my $cg_buffer;
		my $scheme_id          = $cscheme->{'scheme_id'};
		my $cache_table_exists = $self->{'datastore'}->run_query(
			'SELECT EXISTS(SELECT * FROM information_schema.tables WHERE table_name=? OR table_name=?)',
			[ "temp_isolates_scheme_fields_$scheme_id", "temp_${view}_scheme_fields_$scheme_id" ]
		);
		if ( !$cache_table_exists ) {
			$logger->warn( "Scheme $scheme_id is not cached for this database.  Display of similar isolates "
				  . 'is disabled. You need to run the update_scheme_caches.pl script regularly against this '
				  . 'database to create these caches.' );
			return q();
		}
		my $scheme_info  = $self->{'datastore'}->get_scheme_info( $scheme_id, { get_pk => 1 } );
		my $scheme_table = $self->{'datastore'}->create_temp_isolate_scheme_fields_view($scheme_id);
		my $pk           = $scheme_info->{'primary_key'};
		my $pk_values =
		  $self->{'datastore'}
		  ->run_query( "SELECT $pk FROM $scheme_table WHERE id=?", $isolate_id, { fetch => 'col_arrayref' } );
		if (@$pk_values) {
			my $cscheme_table = $self->{'datastore'}->create_temp_cscheme_table( $cscheme->{'id'} );

			#You may get multiple groups if you have a mixed sample
			my %group_displayed;
			foreach my $pk_value (@$pk_values) {
				my $groups = $self->{'datastore'}->run_query( "SELECT group_id FROM $cscheme_table WHERE profile_id=?",
					$pk_value, { fetch => 'col_arrayref' } );
				foreach my $group_id (@$groups) {
					next if $group_displayed{$group_id};
					my $isolate_count = $self->{'datastore'}->run_query(
						"SELECT COUNT(*) FROM $view WHERE $view.id IN (SELECT id FROM $scheme_table WHERE $pk IN "
						  . "(SELECT profile_id FROM $cscheme_table WHERE group_id=?)) AND new_version IS NULL",
						$group_id
					);
					if ( $isolate_count > 1 ) {
						my $url =
						    qq($self->{'system'}->{'script_name'}?db=$self->{'instance'}&amp;page=query&amp;)
						  . qq(designation_field1=cg_$cscheme->{'id'}_group&amp;designation_value1=$group_id&amp;)
						  . q(submit=1);
						$cg_buffer .= qq(group: <a href="$url">$group_id ($isolate_count isolates)</a><br />\n);
						$group_displayed{$group_id} = 1;
					}
				}
			}
		}
		if ($cg_buffer) {
			my $desc = $cscheme->{'description'};
			my $tooltip =
			  $desc
			  ? qq( <a class="tooltip" title="$cscheme->{'name'} - $desc"> )
			  . q(<span class="fa fa-info-circle"></span></a>)
			  : q();
			my $plural = $cscheme->{'inclusion_threshold'} == 1 ? q() : q(es);
			$buffer .=
			    qq(<tr class="td$td"><td>$cscheme->{'name'}$tooltip</td><td>$scheme_info->{'name'}</td>)
			  . qq(<td>Single-linkage</td><td>$cscheme->{'inclusion_threshold'}</td><td>$cscheme->{'status'}</td><td>)
			  . qq($cg_buffer</td></tr>);
			$td = $td == 1 ? 2 : 1;
		}
	}
	if ($buffer) {
		$buffer =
		    q(<h2>Similar isolates (determined by classification schemes)</h2>)
		  . q(<p>Experimental schemes are subject to change and are not a stable part of the nomenclature.</p>)
		  . q(<div class="scrollable">)
		  . q(<div class="resultstable" style="float:left"><table class="resultstable"><tr>)
		  . q(<th>Classification scheme</th><th>Underlying scheme</th><th>Clustering method</th>)
		  . qq(<th>Mismatch threshold</th><th>Status</th><th>Group</th></tr>$buffer</table></div></div>);
	}
	return $buffer;
}

sub _print_other_schemes {
	my ( $self, $isolate_id ) = @_;
	my $scheme_ids = $self->{'datastore'}->run_query(
		'SELECT id FROM schemes WHERE id NOT IN (SELECT scheme_id FROM '
		  . 'scheme_group_scheme_members) ORDER BY display_order,description',
		undef,
		{ fetch => 'col_arrayref' }
	);
	foreach my $scheme_id (@$scheme_ids) {
		next if !$self->{'prefs'}->{'isolate_display_schemes'}->{$scheme_id};
		my $scheme_info = $self->{'datastore'}->get_scheme_info($scheme_id);
		say $self->_get_scheme( $scheme_id, $isolate_id, $self->{'curate'} );
	}
	return;
}

sub _print_all_loci {
	my ( $self, $isolate_id ) = @_;
	my $groups_with_no_parents = $self->{'datastore'}->run_query(
		'SELECT id FROM scheme_groups WHERE id NOT IN (SELECT group_id '
		  . 'FROM scheme_group_group_members) ORDER BY display_order,name',
		undef,
		{ fetch => 'col_arrayref' }
	);
	if ( keys %{ $self->{'groups_with_data'} } ) {
		foreach my $group_id (@$groups_with_no_parents) {
			say $self->_get_child_group_scheme_tables( $group_id, $isolate_id, 1 );
			say $self->_get_group_scheme_tables( $group_id, $isolate_id );
			$self->_close_divs;
		}
		if ( $self->{'groups_with_data'}->{0} ) {    #Schemes not in groups
			say q(<div style="float:left;padding-right:0.5em"><h3 class="group group0">Other schemes</h3>);
			$self->_print_other_schemes($isolate_id);
			say q(</div>);
		}
	} else {
		my $schemes =
		  $self->{'datastore'}
		  ->run_query( 'SELECT id FROM schemes ORDER BY display_order,id', undef, { fetch => 'col_arrayref' } );
		foreach (@$schemes) {
			next if !$self->{'prefs'}->{'isolate_display_schemes'}->{$_};
			say $self->_get_scheme( $_, $isolate_id, $self->{'curate'} );
		}
	}
	my $no_scheme_data = $self->_get_scheme( 0, $isolate_id, $self->{'curate'} );
	if ($no_scheme_data) {    #Loci not in schemes
		say q(<div style="float:left;padding-right:0.5em"><h3 class="group group0">&nbsp;</h3>);
		say $no_scheme_data;
		say q(</div>);
	}
	return;
}

sub _print_action_panel {
	my ( $self, $isolate_id ) = @_;
	my $q = $self->{'cgi'};
	say q(<div class="box" id="resultsheader"><div class="scrollable">);
	my %titles = (
		isolateDelete  => 'Delete record',
		isolateUpdate  => 'Update record',
		batchAddSeqbin => 'Sequence bin',
		newVersion     => 'New version',
		tagScan        => 'Sequence tags',
		publish        => 'Make public',
	);
	my %labels = (
		isolateDelete  => 'Delete',
		isolateUpdate  => 'Update',
		batchAddSeqbin => 'Upload contigs',
		newVersion     => 'Create',
		tagScan        => 'Scan',
		publish        => 'Publish'
	);
	$q->param( isolate_id => $isolate_id );
	my $page = $q->param('page');
	my $seqbin_exists =
	  $self->{'datastore'}->run_query( 'SELECT EXISTS(SELECT * FROM seqbin_stats WHERE isolate_id=?)', $isolate_id );
<<<<<<< HEAD

	foreach my $action (qw (isolateDelete isolateUpdate batchAddSeqbin newVersion tagScan)) {
=======
	my $private =
	  $self->{'datastore'}
	  ->run_query( 'SELECT EXISTS(SELECT * FROM private_isolates WHERE isolate_id=?)',
		$isolate_id );

	foreach my $action (qw (isolateDelete isolateUpdate batchAddSeqbin newVersion tagScan publish)) {
>>>>>>> 4a2e8873
		next
		  if $action eq 'tagScan'
		  && ( !$seqbin_exists
			|| ( !$self->can_modify_table('allele_designations') && !$self->can_modify_table('allele_sequences') ) );
		next if $action eq 'batchAddSeqbin' && !$self->can_modify_table('sequences');
		next if $action eq 'publish' && !$private;
		say qq(<fieldset style="float:left"><legend>$titles{$action}</legend>);
		say $q->start_form;
		$q->param( page => $action );
		say $q->hidden($_) foreach qw (db page id isolate_id);
		say q(<div style="text-align:center">);
		say $q->submit( -name => $labels{$action}, -class => BUTTON_CLASS );
		say q(</div>);
		say $q->end_form;
		say q(</fieldset>);
	}
	$q->param( page => $page );    #Reset
	say q(</div></div>);
	return;
}

sub _get_update_history {
	my ( $self,    $isolate_id )  = @_;
	my ( $history, $num_changes ) = $self->_get_history($isolate_id);
	my $buffer = q();
	if ($num_changes) {
		$buffer .= qq(<table class="resultstable"><tr><th>Timestamp</th><th>Curator</th><th>Action</th></tr>\n);
		my $td = 1;
		foreach (@$history) {
			my $curator_info = $self->{'datastore'}->get_user_info( $_->{'curator'} );
			my $time         = $_->{'timestamp'};
			$time =~ s/:\d\d\.\d+//x;
			my $action = $_->{'action'};
			$action =~ s/->/\&rarr;/gx;
			$buffer .=
			    qq(<tr class="td$td"><td style="vertical-align:top">$time</td>)
			  . qq(<td style="vertical-align:top">$curator_info->{'first_name'} $curator_info->{'surname'}</td>)
			  . qq(<td style="text-align:left">$action</td></tr>\n);
			$td = $td == 1 ? 2 : 1;
		}
		$buffer .= qq(</table>\n);
	}
	return $buffer;
}

sub get_isolate_summary {
	my ( $self, $id ) = @_;
	return $self->get_isolate_record( $id, ISOLATE_SUMMARY );
}

sub get_loci_summary {
	my ( $self, $id ) = @_;
	return $self->get_isolate_record( $id, LOCUS_SUMMARY );
}

sub get_isolate_record {
	my ( $self, $id, $summary_view ) = @_;
	$summary_view ||= 0;
	my $buffer;
	my $q = $self->{'cgi'};
	my $data =
	  $self->{'datastore'}
	  ->run_query( "SELECT * FROM $self->{'system'}->{'view'} WHERE id=?", $id, { fetch => 'row_hashref' } );
	if ( !$data ) {
		$logger->error("Record $id does not exist");
		throw BIGSdb::DatabaseNoRecordException("Record $id does not exist");
	}
	$self->add_existing_metadata_to_hashref($data);
	$buffer .= q(<div class="scrollable">);
	if ( $summary_view == LOCUS_SUMMARY ) {
		$buffer .= $self->_get_tree($id);
	} else {
		$buffer .= $self->_get_provenance_fields( $id, $data, $summary_view );
		if ( !$summary_view ) {
			$buffer .= $self->_get_version_links($id);
			$buffer .= $self->_get_ref_links($id);
			$buffer .= $self->_get_seqbin_link($id);
			$buffer .= $self->get_sample_summary( $id, { hide => 1 } );
		}
	}
	$buffer .= qq(</div>\n);
	return $buffer;
}

sub _get_provenance_fields {
	my ( $self, $isolate_id, $data, $summary_view ) = @_;
	my $buffer = qq(<h2>Provenance/meta data</h2>\n);
	my ( $private_owner, $request_publish ) =
	  $self->{'datastore'}
	  ->run_query( 'SELECT user_id,request_publish FROM private_isolates WHERE isolate_id=?', $isolate_id );
	if ( defined $private_owner ) {
		my $user_string = $self->{'datastore'}->get_user_string($private_owner);
<<<<<<< HEAD
		$buffer .= q(<p><span class="main_icon fa fa-2x fa-user-secret"></span> )
		  . qq(<span class="warning" style="padding: 0.1em 0.5em">Private record owned by $user_string</span></p>);
=======
		my $request_string = $request_publish ? q( - publication requested.) : q();
		$buffer .=
		    q(<p><span class="main_icon fa fa-2x fa-user-secret"></span> )
		  . qq(<span class="warning" style="padding: 0.1em 0.5em">Private record owned by $user_string)
		  . qq($request_string</span></p>);
>>>>>>> 4a2e8873
	}

	#We need to enclose description lists in <li> tags to prevent title and data from being split
	#by the columnizer plugin.
	$buffer .= q(<div id="provenance">);
	my $list          = [];
	my $q             = $self->{'cgi'};
	my $set_id        = $self->get_set_id;
	my $metadata_list = $self->{'datastore'}->get_set_metadata( $set_id, { curate => $self->{'curate'} } );
	my $field_list    = $self->{'xmlHandler'}->get_field_list($metadata_list);
	my ( %composites, %composite_display_pos );
	my $composite_data =
	  $self->{'datastore'}
	  ->run_query( 'SELECT id,position_after FROM composite_fields', undef, { fetch => 'all_arrayref', slice => {} } );

	foreach (@$composite_data) {
		$composite_display_pos{ $_->{'id'} }  = $_->{'position_after'};
		$composites{ $_->{'position_after'} } = 1;
	}
	my $field_with_extended_attributes;
	if ( !$summary_view ) {
		$field_with_extended_attributes =
		  $self->{'datastore'}->run_query( 'SELECT DISTINCT isolate_field FROM isolate_field_extended_attributes',
			undef, { fetch => 'col_arrayref' } );
	}
	foreach my $field (@$field_list) {
		my ( $metaset, $metafield ) = $self->get_metaset_and_fieldname($field);
		my $displayfield = $metafield // $field;
		$displayfield .= qq( <span class="metaset">Metadata: $metaset</span>) if !$set_id && defined $metaset;
		$displayfield =~ tr/_/ /;
		my $thisfield = $self->{'xmlHandler'}->get_field_attributes($field);
		next if ( $thisfield->{'curate_only'} // '' ) eq 'yes' && !$self->{'curate'};
		my $web;
		my $value = $data->{ lc($field) };
		$value = BIGSdb::Utils::escape_html($value);

		if ( !defined $value ) {
			if ( $composites{$field} ) {
				my $composites =
				  $self->_get_composite_field_rows( $isolate_id, $data, $field, \%composite_display_pos );
				push @$list, @$composites if @$composites;
			}
			next;    #Do not print row
		} elsif ( $thisfield->{'web'} ) {
			my $url = $thisfield->{'web'};
			$url =~ s/\[\\*\?\]/$value/x;
			$url =~ s/\&/\&amp;/gx;
			my $domain;
			if ( ( lc($url) =~ /http:\/\/(.*?)\/+/x ) ) {
				$domain = $1;
			}
			$web = qq(<a href="$url">$value</a>);
			if ( $domain && $domain ne $q->virtual_host ) {
				$web .= qq( <span class="link"><span style="font-size:1.2em">&rarr;</span> $domain</span>);
			}
		}
		my %user_field = map { $_ => 1 } qw(curator sender);
		if ( $user_field{$field} || ( $thisfield->{'userfield'} // '' ) eq 'yes' ) {
			push @$list, $self->_get_user_field( $summary_view, $field, $displayfield, $value, $data );
		} else {
			push @$list, { title => $displayfield, data => ( $web || $value ) };
		}
		if ( $field eq 'curator' ) {
			my $history = $self->_get_history_field($isolate_id);
			push @$list, $history if $history;
		}
		my %ext_attribute_field = map { $_ => 1 } @$field_with_extended_attributes;
		if ( $ext_attribute_field{$field} ) {
			my $ext_list = $self->_get_field_extended_attributes( $field, $value );
			push @$list, @$ext_list if @$ext_list;
		}
		if ( $field eq $self->{'system'}->{'labelfield'} ) {
			my $aliases = $self->{'datastore'}->get_isolate_aliases($isolate_id);
			if (@$aliases) {
				local $" = q(; );
				my $plural = @$aliases > 1 ? 'es' : '';
				push @$list, { title => "alias$plural", data => "@$aliases" };
			}
		}
		if ( $composites{$field} ) {
			my $composites = $self->_get_composite_field_rows( $isolate_id, $data, $field, \%composite_display_pos );
			push @$list, @$composites if @$composites;
		}
	}
	$buffer .= $self->_get_list_block($list);
	$buffer .= qq(</div>\n);
	return $buffer;
}

sub _get_field_extended_attributes {
	my ( $self, $field, $value ) = @_;
	my $list = [];
	my $q    = $self->{'cgi'};
	my $attribute_order =
	  $self->{'datastore'}
	  ->run_query( 'SELECT attribute,field_order FROM isolate_field_extended_attributes WHERE isolate_field=?',
		$field, { fetch => 'all_arrayref', slice => {} } );
	my %order = map { $_->{'attribute'} => $_->{'field_order'} } @$attribute_order;
	my $attribute_list = $self->{'datastore'}->run_query(
		'SELECT attribute,value FROM isolate_value_extended_attributes WHERE (isolate_field,field_value)=(?,?)',
		[ $field, $value ],
		{ fetch => 'all_arrayref', slice => {} }
	);
	my %attributes = map { $_->{'attribute'} => $_->{'value'} } @$attribute_list;
	if ( keys %attributes ) {
		my $rows = keys %attributes || 1;
		foreach my $attribute ( sort { $order{$a} <=> $order{$b} } keys(%attributes) ) {
			my $url =
			  $self->{'datastore'}
			  ->run_query( 'SELECT url FROM isolate_field_extended_attributes WHERE (isolate_field,attribute)=(?,?)',
				[ $field, $attribute ] );
			my $att_web;
			if ($url) {
				$url =~ s/\[\?\]/$attributes{$attribute}/x;
				$url =~ s/\&/\&amp;/gx;
				my $domain;
				if ( ( lc($url) =~ /http:\/\/(.*?)\/+/x ) ) {
					$domain = $1;
				}
				$att_web = qq(<a href="$url">$attributes{$attribute}</a>) if $url;
				if ( $domain && $domain ne $q->virtual_host ) {
					$att_web .= qq( <span class="link"><span style="font-size:1.2em">&rarr;</span> $domain</span>);
				}
			}
			push @$list,
			  {
				title => $attribute,
				data  => ( $att_web || $attributes{$attribute} )
			  };
		}
	}
	return $list;
}

sub _get_user_field {
	my ( $self, $summary_view, $field, $display_field, $value, $data ) = @_;
	my $userdata = $self->{'datastore'}->get_user_info($value);
	my $colspan  = $summary_view ? 5 : 2;
	my $person   = qq($userdata->{first_name} $userdata->{surname});
	if ( !$summary_view && !( $field eq 'sender' && $data->{'sender'} == $data->{'curator'} ) ) {
		my $thisfield = $self->{'xmlHandler'}->get_field_attributes($field);
		$person .= qq(, $userdata->{affiliation}) if $value > 0;
		if (
			$field eq 'curator'
			|| ( ( $field eq 'sender' || ( ( $thisfield->{'userfield'} // '' ) eq 'yes' ) )
				&& !$self->{'system'}->{'privacy'} )
		  )
		{
			if ( $value > 0 && $userdata->{'email'} =~ /@/x ) {
				$person .= qq( (E-mail: <a href="mailto:$userdata->{'email'}">$userdata->{'email'}</a>));
			}
		}
	}
	return {
		title => $display_field,
		data  => $person
	};
}

sub _get_history_field {
	my ( $self, $isolate_id ) = @_;
	my $q = $self->{'cgi'};
	my ( $history, $num_changes ) = $self->_get_history( $isolate_id, 10 );
	return if !$num_changes;
	my $plural = $num_changes == 1 ? '' : 's';
	my $title;
	$title = q(Update history - );
	foreach (@$history) {
		my $time = $_->{'timestamp'};
		$time =~ s/ \d\d:\d\d:\d\d\.\d+//x;
		my $action = $_->{'action'};
		if ( $action =~ /<br\ \/>/x ) {
			$action = q(multiple updates);
		}
		$action =~ s/[\r\n]//gx;
		$action =~ s/:.*//x;
		$title .= qq($time: $action<br />);
	}
	if ( $num_changes > 10 ) {
		$title .= q(more ...);
	}
	my $data       = qq(<a title="$title" class="update_tooltip">$num_changes update$plural</a>);
	my $refer_page = $q->param('page');
	my $set_id     = $self->get_set_id;
	my $set_clause = $set_id ? qq(&amp;set_id=$set_id) : q();
	$data .= qq( <a href="$self->{'system'}->{'script_name'}?page=info&amp;db=$self->{'instance'}&amp;)
	  . qq(id=$isolate_id&amp;history=1&amp;refer=$refer_page$set_clause">show details</a>\n);
	return { title => 'update history', data => $data };
}

sub _get_composite_field_rows {
	my ( $self, $isolate_id, $data, $field_to_position_after, $composite_display_pos ) = @_;
	my $list = [];
	foreach ( keys %$composite_display_pos ) {
		next if $composite_display_pos->{$_} ne $field_to_position_after;
		my $displayfield = $_;
		$displayfield =~ tr/_/ /;
		my $value = $self->{'datastore'}->get_composite_value( $isolate_id, $_, $data );
		push @$list, { title => $displayfield, data => $value };
	}
	return $list;
}

sub _get_tree {
	my ( $self, $isolate_id ) = @_;
	my $buffer =
	  qq(<div class="scrollable"><div id="tree" class="scheme_tree" style="float:left;max-height:initial">\n);
	$buffer .=
	  qq(<noscript><p class="highlight">Enable Javascript to enhance your viewing experience.</p></noscript>\n);
	$buffer .= $self->get_tree( $isolate_id, { isolate_display => $self->{'curate'} ? 0 : 1 } );
	$buffer .= qq(</div>\n);
	$buffer .=
	    q(<div id="scheme_table" style="overflow:hidden; min-width:60%">)
	  . q(Navigate and select schemes within tree to display allele )
	  . qq(designations</div><div style="clear:both"></div></div>\n)
	  if $buffer !~ /No loci available/;
	return $buffer;
}

sub get_sample_summary {
	my ( $self, $id, $options ) = @_;
	$options = {} if ref $options ne 'HASH';
	my ($sample_buffer) = $self->_get_samples($id);
	my $buffer = '';
	if ($sample_buffer) {
		my $display      = $options->{'hide'} ? 'none'   : 'inline';
		my $show_samples = $options->{'hide'} ? 'inline' : 'none';
		my $hide_samples = $options->{'hide'} ? 'none'   : 'inline';
		if ( $options->{'hide'} ) {
			$buffer .=
			    q(<h2>Samples<span style="margin-left:1em"><a id="show_samples" class="smallbutton" )
			  . q(style="cursor:pointer;display:none">)
			  . qq(<span id="show_samples_text" style="display:$show_samples">show</span>)
			  . qq(<span id="hide_samples_text" style="display:$hide_samples">hide</span></a></span></h2>\n);
		}
		$buffer .= qq(<table class="resultstable" id="sample_table">\n);
		$buffer .= $sample_buffer;
		$buffer .= qq(</table>\n);
	}
	return $buffer;
}

sub _get_samples {
	my ( $self, $id ) = @_;
	my $td            = 1;
	my $buffer        = q();
	my $sample_fields = $self->{'xmlHandler'}->get_sample_field_list;
	my ( @selected_fields, @clean_fields );
	foreach my $field (@$sample_fields) {
		next if $field eq 'isolate_id';
		my $attributes = $self->{'xmlHandler'}->get_sample_field_attributes($field);
		next if ( $attributes->{'maindisplay'} // '' ) eq 'no';
		push @selected_fields, $field;
		( my $clean = $field ) =~ tr/_/ /;
		push @clean_fields, $clean;
	}
	if (@selected_fields) {
		my $samples = $self->{'datastore'}->get_samples($id);
		my @sample_rows;
		foreach my $sample (@$samples) {
			foreach my $field (@$sample_fields) {
				if ( $field eq 'sender' || $field eq 'curator' ) {
					my $user_info = $self->{'datastore'}->get_user_info( $sample->{$field} );
					$sample->{$field} = qq($user_info->{'first_name'} $user_info->{'surname'});
				}
			}
			my $row = qq(<tr class="td$td">);
			if ( $self->{'curate'} ) {
				$row .=
				    qq(<td><a href="$self->{'system'}->{'script_name'}?db=$self->{'instance'}&amp;)
				  . qq(page=delete&amp;table=samples&amp;isolate_id=$id&amp;sample_id=$sample->{'sample_id'}">)
				  . qq(Delete</a></td><td><a href="$self->{'system'}->{'script_name'}?db=$self->{'instance'}&amp;)
				  . qq(page=update&amp;table=samples&amp;isolate_id=$id&amp;sample_id=$sample->{'sample_id'}">)
				  . q(Update</a></td>);
			}
			foreach my $field (@selected_fields) {
				$sample->{$field} = defined $sample->{$field} ? $sample->{$field} : '';
				if ( $field eq 'sample_id' && $self->{'prefs'}->{'sample_details'} ) {
					my $info = qq(Sample $sample->{$field} - );
					foreach my $field (@$sample_fields) {
						next if $field eq 'sample_id' || $field eq 'isolate_id';
						( my $clean = $field ) =~ tr/_/ /;
						$info .= qq($clean: $sample->{$field}&nbsp;<br />)
						  if defined $sample->{$field};    #nbsp added to stop Firefox truncating text
					}
					$row .= qq(<td>$sample->{$field}<span style=\"font-size:0.5em\"> </span>)
					  . qq(<a class="update_tooltip" title="$info">&nbsp;...&nbsp;</a></td>);
				} else {
					$row .= qq(<td>$sample->{$field}</td>);
				}
			}
			$row .= q(</tr>);
			push @sample_rows, $row;
			$td = $td == 1 ? 2 : 1;
		}
		if (@sample_rows) {
			my $rows = scalar @sample_rows + 1;
			local $" = q(</th><th>);
			$buffer .= q(<tr>);
			$buffer .= q(<td><table style="width:100%"><tr>);
			if ( $self->{'curate'} ) {
				$buffer .= q(<th>Delete</th><th>Update</th>);
			}
			$buffer .= qq(<th>@clean_fields</th></tr>);
			local $" = qq(\n);
			$buffer .= qq(@sample_rows);
			$buffer .= qq(</table></td></tr>\n);
		}
	}
	return $buffer;
}

sub _get_loci_not_in_schemes {
	my ( $self, $isolate_id ) = @_;
	my $set_id = $self->get_set_id;
	my $loci;
	my $loci_in_no_scheme = $self->{'datastore'}->get_loci_in_no_scheme( { set_id => $set_id } );
	my $loci_with_designations =
	  $self->{'datastore'}->run_query( 'SELECT locus FROM allele_designations WHERE isolate_id=?',
		$isolate_id, { fetch => 'col_arrayref' } );
	my %designations = map { $_ => 1 } @$loci_with_designations;
	my $loci_with_tags =
	  $self->{'datastore'}
	  ->run_query( 'SELECT locus FROM allele_sequences WHERE isolate_id=?', $isolate_id, { fetch => 'col_arrayref' } );
	my %tags = map { $_ => 1 } @$loci_with_tags;

	foreach my $locus (@$loci_in_no_scheme) {
		next if !$designations{$locus} && !$tags{$locus};
		push @$loci, $locus;
	}
	return $loci // [];
}

sub _should_display_scheme {
	my ( $self, $isolate_id, $scheme_id, $summary_view ) = @_;
	my $set_id = $self->get_set_id;
	if ($set_id) {
		return if !$self->{'datastore'}->is_scheme_in_set( $scheme_id, $set_id );
	}
	my $designations_exist = $self->{'datastore'}->run_query(
		q[SELECT EXISTS(SELECT isolate_id FROM allele_designations LEFT JOIN scheme_members ON ]
		  . q[scheme_members.locus=allele_designations.locus WHERE (isolate_id,scheme_id)=(?,?) ]
		  . q[AND allele_id != '0')],
		[ $isolate_id, $scheme_id ],
		{ cache => 'IsolateInfoPage::should_display_scheme::designations' }
	);
	return 1 if $designations_exist;
	my $sequences_exist = $self->{'datastore'}->run_query(
		'SELECT EXISTS(SELECT isolate_id FROM allele_sequences LEFT JOIN scheme_members ON '
		  . 'allele_sequences.locus=scheme_members.locus WHERE (isolate_id,scheme_id)=(?,?))',
		[ $isolate_id, $scheme_id ],
		{ cache => 'IsolateInfoPage::should_display_scheme::sequences' }
	);
	return 1 if $sequences_exist;
	return;
}

sub _get_scheme_field_values {
	my ( $self, $scheme_id, $designations ) = @_;
	my %values;
	my $scheme_field_values =
	  $self->{'datastore'}->get_scheme_field_values_by_designations( $scheme_id, $designations );
	my $scheme_fields = $self->{'datastore'}->get_scheme_fields($scheme_id);
	if ( keys %$scheme_field_values ) {
		foreach my $field (@$scheme_fields) {
			no warnings 'numeric';    #might complain about numeric comparison with non-numeric data
			my @field_values =
			  sort {
				     $scheme_field_values->{ lc($field) }->{$a} cmp $scheme_field_values->{ lc($field) }->{$b}
				  || $a <=> $b
				  || $a cmp $b
			  }
			  keys %{ $scheme_field_values->{ lc($field) } };
			my $att = $self->{'datastore'}->get_scheme_field_info( $scheme_id, $field );
			foreach my $value (@field_values) {
				$value = defined $value ? $value : q();
				next if $value eq q();
				my $formatted_value;
				my $provisional = ( $scheme_field_values->{ lc($field) }->{$value} // '' ) eq 'provisional' ? 1 : 0;
				$formatted_value .= q(<span class="provisional">) if $provisional;
				if ( $att->{'url'} && $value ne q() ) {
					my $url = $att->{'url'};
					$url =~ s/\[\?\]/$value/gx;
					$url =~ s/\&/\&amp;/gx;
					$formatted_value .= qq(<a href="$url">$value</a>);
				} else {
					$formatted_value .= $value;
				}
				$formatted_value .= q(</span>) if $provisional;
				push @{ $values{$field} }, $formatted_value;
			}
			$values{$field} = ['Not defined'] if ref $values{$field} ne 'ARRAY';
		}
	} else {
		$values{$_} = ['Not defined'] foreach @$scheme_fields;
	}
	return \%values;
}

sub _get_scheme {
	my ( $self, $scheme_id, $isolate_id, $summary_view ) = @_;
	my $q = $self->{'cgi'};
	my ( $locus_display_count, $scheme_fields_count ) = ( 0, 0 );
	my ( $loci, $scheme_fields, $scheme_info );
	my $set_id = $self->get_set_id;
	my $buffer = '';
	if ($scheme_id) {
		my $should_display = $self->_should_display_scheme( $isolate_id, $scheme_id, $summary_view );
		return '' if !$should_display;
		$scheme_fields = $self->{'datastore'}->get_scheme_fields($scheme_id);
		$loci          = $self->{'datastore'}->get_scheme_loci($scheme_id);
		foreach (@$loci) {
			$locus_display_count++ if $self->{'prefs'}->{'isolate_display_loci'}->{$_} ne 'hide';
		}
		$scheme_info = $self->{'datastore'}->get_scheme_info( $scheme_id, { set_id => $set_id, get_pk => 1 } );
		foreach (@$scheme_fields) {
			$scheme_fields_count++ if $self->{'prefs'}->{'isolate_display_scheme_fields'}->{$scheme_id}->{$_};
		}
	} else {
		$scheme_fields = [];
		$loci          = $self->_get_loci_not_in_schemes($isolate_id);
		if (@$loci) {
			foreach (@$loci) {
				$locus_display_count++ if $self->{'prefs'}->{'isolate_display_loci'}->{$_} ne 'hide';
			}
			$scheme_info->{'name'} = 'Loci not in schemes';
		}
	}
	return q() if !( $locus_display_count + $scheme_fields_count );
	$buffer .= qq(<div style="float:left;padding-right:0.5em">\n);
	$buffer .= qq(<h3 class="scheme"><a href="$self->{'system'}->{'script_name'}?db=$self->{'instance'}&amp;)
	  . qq(page=schemeInfo&amp;scheme_id=$scheme_id">$scheme_info->{'name'}</a></h3>\n);
	my @args = (
		{
			loci                => $loci,
			summary_view        => $summary_view,
			scheme_id           => $scheme_id,
			scheme_fields_count => $scheme_fields_count,
			isolate_id          => $isolate_id
		}
	);
	$buffer .= $self->get_scheme_flags( $scheme_id, { link => 1 } );
	$buffer .= $self->_get_scheme_values(@args);
	$buffer .= qq(</div>\n);
	return $buffer;
}

sub _get_scheme_values {
	my ( $self, $args ) = @_;
	my ( $isolate_id, $loci, $scheme_id, $scheme_fields_count, $summary_view ) =
	  @{$args}{qw ( isolate_id loci scheme_id scheme_fields_count summary_view )};
	my $set_id = $self->get_set_id;
	my $allele_designations =
	  $self->{'datastore'}->get_scheme_allele_designations( $isolate_id, $scheme_id,
		{ set_id => $set_id, show_ignored => $self->{'curate'} } );
	my $scheme_fields = $self->{'datastore'}->get_scheme_fields($scheme_id);
	local $| = 1;
	my $buffer;
	foreach my $locus (@$loci) {
		my $designations = $allele_designations->{$locus};
		next if $self->{'prefs'}->{'isolate_display_loci'}->{$locus} eq 'hide';
		$buffer .= $self->_get_locus_value(
			{
				isolate_id   => $isolate_id,
				locus        => $locus,
				designations => $designations,
				summary_view => $summary_view
			}
		);
	}
	my $field_values =
	  $scheme_fields_count ? $self->_get_scheme_field_values( $scheme_id, $allele_designations ) : undef;
	foreach my $field (@$scheme_fields) {
		next if !$self->{'prefs'}->{'isolate_display_scheme_fields'}->{$scheme_id}->{$field};
		( my $cleaned = $field ) =~ tr/_/ /;
		my $scheme_field_info = $self->{'datastore'}->get_scheme_field_info( $scheme_id, $field );
		if ( $scheme_field_info->{'description'} ) {
			my $display = $self->{'prefs'}->{'tooltips'} ? 'inline' : 'none';
			$cleaned .= qq( <a class="tooltip" title="$field - $scheme_field_info->{'description'}" )
			  . qq(style="display:$display"><span class="fa fa-info-circle" style="color:white"></span></a>);
		}
		$buffer .= qq(<dl class="profile"><dt>$cleaned</dt><dd>);
		local $" = ', ';
		$buffer .= qq(@{$field_values->{$field}}) // q(-);
		$buffer .= q(</dd></dl>);
	}
	return $buffer;
}

sub _get_locus_value {
	my ( $self, $args ) = @_;
	my ( $isolate_id, $locus, $designations, $summary_view ) = @{$args}{qw(isolate_id locus designations summary_view)};
	my $cleaned       = $self->clean_locus($locus);
	my $buffer        = qq(<dl class="profile"><dt>$cleaned);
	my $locus_info    = $self->{'datastore'}->get_locus_info($locus);
	my $locus_aliases = $self->{'datastore'}->get_locus_aliases($locus);
	local $" = ';&nbsp;';
	my $alias_display = $self->{'prefs'}->{'locus_alias'} ? 'inline' : 'none';
	$buffer .= qq(&nbsp;<span class="aliases" style="display:$alias_display">(@$locus_aliases)</span>)
	  if @$locus_aliases;

	if ( $locus_info->{'description_url'} ) {
		$locus_info->{'description_url'} =~ s/\&/\&amp;/gx;
		$buffer .= qq(&nbsp;<a href="$locus_info->{'description_url'}" class="info_tooltip">)
		  . q(<span class="fa fa-info-circle"></span></a>);
	}
	$buffer .= q(</dt><dd>);
	my $first = 1;
	foreach my $designation (@$designations) {
		$buffer .= q(, ) if !$first;
		my $status;
		if ( $designation->{'status'} eq 'provisional' ) {
			$status = 'provisional';
		} elsif ( $designation->{'status'} eq 'ignore' ) {
			$status = 'ignore';
		}
		$buffer .= qq(<span class="$status">) if $status;
		my $url = '';
		my @anchor_att;
		my $update_tooltip = '';
		if ( $self->{'prefs'}->{'update_details'} && $designation->{'allele_id'} ) {
			$update_tooltip = $self->get_update_details_tooltip( $cleaned, $designation );
			push @anchor_att, qq(title="$update_tooltip");
		}
		if ( $locus_info->{'url'} && $designation->{'allele_id'} ne 'deleted' && ( $status // '' ) ne 'ignore' ) {
			$url = $locus_info->{'url'};
			$url =~ s/\[\?\]/$designation->{'allele_id'}/gx;
			$url =~ s/\&/\&amp;/gx;
			push @anchor_att, qq(href="$url");
		}
		if (@anchor_att) {
			local $" = q( );
			$buffer .= qq(<a @anchor_att>$designation->{'allele_id'}</a>);
		} else {
			$buffer .= $designation->{'allele_id'};
		}
		$buffer .= q(</span>) if $status;
		$first = 0;
	}
	$buffer .=
	  $self->get_seq_detail_tooltips( $isolate_id, $locus,
		{ get_all => 1, allele_flags => $self->{'prefs'}->{'allele_flags'} } )
	  if $self->{'prefs'}->{'sequence_details'};
	my $action = @$designations ? EDIT : ADD;
	$buffer .=
	    qq( <a href="$self->{'system'}->{'script_name'}?page=alleleUpdate&amp;db=$self->{'instance'}&amp;)
	  . qq(isolate_id=$isolate_id&amp;locus=$locus" class="action">$action</a>)
	  if $self->{'curate'};
	$buffer .= q(&nbsp;) if !@$designations;
	$buffer .= q(</dd>);

	#Display sequence if locus option set and we're not in a summary view
	if ( $self->{'prefs'}->{'isolate_display_loci'}->{$locus} eq 'sequence' && @$designations && !$summary_view ) {
		foreach my $designation (@$designations) {
			my $seq_name = '';
			if ( @$designations > 1 ) {
				$seq_name = "$locus\_$designation->{'allele_id'}: ";
				my $target_length = int( ( length $seq_name ) / 10 ) + 11;    #line label up with sequence blocks
				$seq_name = BIGSdb::Utils::pad_length( $seq_name, $target_length );
				$seq_name =~ s/ /&nbsp;/g;
			}
			my $sequence;
			try {
				my $sequence_ref =
				  $self->{'datastore'}->get_locus($locus)->get_allele_sequence( $designation->{'allele_id'} );
				$sequence = BIGSdb::Utils::split_line($$sequence_ref);
			}
			catch BIGSdb::DatabaseConnectionException with {
				$sequence = 'Cannot connect to database';
			}
			catch BIGSdb::DatabaseConfigurationException with {
				my $ex = shift;
				$sequence = $ex->{-text};
			};
			$buffer .= qq(<dd class="seq" style="text-align:left">$seq_name$sequence</dd>\n) if defined $sequence;
		}
	}
	$buffer .= q(</dl>);
	return $buffer;
}

sub get_title {
	my ($self)     = @_;
	my $q          = $self->{'cgi'};
	my $isolate_id = $q->param('id');
	return q() if $q->param('no_header');
	return q(Invalid isolate id) if !BIGSdb::Utils::is_int($isolate_id);
	my $name  = $self->get_name($isolate_id);
	my $title = qq(Isolate information: id-$isolate_id);
	local $" = q( );
	$title .= qq( ($name)) if $name;
	$title .= q( - );
	$title .= $self->{'system'}->{'description'};
	return $title;
}

sub _get_history {
	my ( $self, $isolate_id, $limit ) = @_;
	my $limit_clause = $limit ? " LIMIT $limit" : '';
	my $count;
	my $history =
	  $self->{'datastore'}->run_query(
		"SELECT timestamp,action,curator FROM history where isolate_id=? ORDER BY timestamp desc$limit_clause",
		$isolate_id, { fetch => 'all_arrayref', slice => {} } );
	if ($limit) {    #need to count total
		$count = $self->{'datastore'}->run_query( 'SELECT COUNT(*) FROM history WHERE isolate_id=?', $isolate_id );
	} else {
		$count = @$history;
	}
	return $history, $count;
}

sub get_name {
	my ( $self, $isolate_id ) = @_;
	return if $self->{'system'}->{'dbtype'} ne 'isolates';
	return $self->{'datastore'}
	  ->run_query( "SELECT $self->{'system'}->{'labelfield'} FROM $self->{'system'}->{'view'} WHERE id=?",
		$isolate_id );
}

sub _get_version_links {
	my ( $self, $isolate_id ) = @_;
	my $buffer       = '';
	my $old_versions = $self->_get_old_versions($isolate_id);
	my $new_versions = $self->_get_new_versions($isolate_id);
	if ( @$old_versions || @$new_versions ) {
		$buffer .= qq(<h2>Versions</h2>\n);
		$buffer .= qq(<p>More than one version of this isolate record exist.</p>\n);
		$buffer .= q(<dl class="data">);
	}
	if (@$old_versions) {
		my @version_links;
		foreach my $version ( reverse @$old_versions ) {
			push @version_links, qq(<a href="$self->{'system'}->{'script_name'}?db=$self->{'instance'}&amp;)
			  . qq(page=info&amp;id=$version">$version</a>);
		}
		local $" = ', ';
		$buffer .= qq(<dt>Older versions</dt><dd>@version_links</dd>\n);
	}
	if (@$new_versions) {
		my @version_links;
		foreach my $version (@$new_versions) {
			push @version_links, qq(<a href="$self->{'system'}->{'script_name'}?db=$self->{'instance'}&amp;)
			  . qq(page=info&amp;id=$version">$version</a>);
		}
		local $" = q(, );
		$buffer .= qq(<dt>Newer versions</dt><dd>@version_links</dd>\n);
	}
	if ( @$old_versions || @$new_versions ) {
		$buffer .= qq(</dl>\n);
	}
	return $buffer;
}

sub _get_old_versions {
	my ( $self, $isolate_id ) = @_;
	my $next_id = $isolate_id;
	my @old_version;
	my %used;
	while (
		my $old_version = $self->{'datastore'}->run_query(
			"SELECT id FROM $self->{'system'}->{'view'} WHERE new_version=?",
			$next_id,
			{ cache => 'IsolateInfoPage::get_old_versions' }
		)
	  )
	{
		last if $used{$old_version};    #Prevent circular references locking up server.
		push @old_version, $old_version;
		$next_id = $old_version;
		$used{$old_version} = 1;
	}
	return \@old_version;
}

sub _get_new_versions {
	my ( $self, $isolate_id ) = @_;
	my $next_id = $isolate_id;
	my @new_version;
	my %used;
	while (
		my $new_version = $self->{'datastore'}->run_query(
			"SELECT new_version FROM $self->{'system'}->{'view'} WHERE id=?",
			$next_id,
			{ cache => 'IsolateInfoPage::get_new_versions' }
		)
	  )
	{
		last if $used{$new_version};    #Prevent circular references locking up server.
		push @new_version, $new_version;
		$next_id = $new_version;
		$used{$new_version} = 1;
	}
	return \@new_version;
}

sub _get_ref_links {
	my ( $self, $isolate_id ) = @_;
	my $pmids = $self->{'datastore'}->get_isolate_refs($isolate_id);
	return $self->get_refs($pmids);
}

sub get_refs {
	my ( $self, $pmids ) = @_;
	my $buffer = '';
	if (@$pmids) {
		my $count = @$pmids;
		my $plural = $count > 1 ? 's' : '';
		$buffer .= qq(<h2 style="display:inline">Publication$plural ($count)</h2>);
		my $display = @$pmids > 4 ? 'none' : 'block';
		my ( $show, $hide ) = ( EYE_SHOW, EYE_HIDE );
		$buffer .=
		    q(<span style="margin-left:1em"><a id="show_refs" )
		  . qq(style="cursor:pointer"><span id="show_refs_text" title="Show references" style="display:inline">$show</span>)
		  . qq(<span id="hide_refs_text" title="Hide references" style="display:none">$hide</span></a></span>)
		  if $display eq 'none';
		my $id = $display eq 'none' ? 'hidden_references' : 'references';
		$buffer .= qq(<ul id="$id" style="display:$display">\n);
		my $citations =
		  $self->{'datastore'}->get_citation_hash( $pmids,
			{ formatted => 1, all_authors => 1, state_if_unavailable => 1, link_pubmed => 1 } );

		foreach my $pmid ( sort { $citations->{$a} cmp $citations->{$b} } @$pmids ) {
			$buffer .= qq(<li style="padding-bottom:1em">$citations->{$pmid});
			$buffer .= $self->get_link_button_to_ref($pmid);
			$buffer .= qq(</li>\n);
		}
		$buffer .= qq(</ul>\n);
	}
	return $buffer;
}

sub _get_seqbin_link {
	my ( $self, $isolate_id ) = @_;
<<<<<<< HEAD
	my ( $seqbin_count, $total_length ) =
	  $self->{'datastore'}
	  ->run_query( 'SELECT contigs,total_length FROM seqbin_stats WHERE isolate_id=?', $isolate_id );
	my $buffer = q();
	my $q      = $self->{'cgi'};
	my $list   = [];
	if ($seqbin_count) {
		my ( $mean_length, $max_length ) =
		  $self->{'datastore'}->run_query(
			'SELECT CEIL(AVG(length(sequence))), MAX(length (sequence)) FROM sequence_bin WHERE isolate_id=?',
			$isolate_id );
		my $plural = $seqbin_count == 1 ? '' : 's';
		$buffer .= qq(<h2>Sequence bin</h2>\n);
		$buffer .= q(<div id="seqbin">);
		push @$list, { title => 'contigs', data => $seqbin_count };
		if ( $seqbin_count > 1 ) {
			my $lengths =
			  $self->{'datastore'}->run_query(
				'SELECT length(sequence) FROM sequence_bin WHERE isolate_id=? ORDER BY length(sequence) DESC',
				$isolate_id, { fetch => 'col_arrayref' } );
			my $n_stats = BIGSdb::Utils::get_N_stats( $total_length, $lengths );
			push @$list, { title => 'total length', data => "$total_length bp" };
			push @$list, { title => 'max length',   data => "$max_length bp" };
			push @$list, { title => 'mean length',  data => "$mean_length bp" };
=======
	$self->{'contigManager'}->update_isolate_remote_contig_lengths($isolate_id);
	my $seqbin_stats = $self->{'datastore'}->get_seqbin_stats( $isolate_id, { general => 1, lengths => 1 } );
	my $buffer       = q();
	my $q            = $self->{'cgi'};
	if ( $seqbin_stats->{'contigs'} ) {
		my %commify =
		  map { $_ => BIGSdb::Utils::commify( $seqbin_stats->{$_} ) } qw(contigs total_length max_length mean_length);
		my $plural = $seqbin_stats->{'contigs'} == 1 ? '' : 's';
		$buffer .= qq(<h2>Sequence bin</h2>\n);
		$buffer .= qq(<div id="seqbin"><dl class="data"><dt class="dontend">contigs</dt><dd>$commify{'contigs'}</dd>\n);
		if ( $seqbin_stats->{'contigs'} > 1 ) {
			my $n_stats = BIGSdb::Utils::get_N_stats( $seqbin_stats->{'total_length'}, $seqbin_stats->{'lengths'} );
			$buffer .= qq(<dt class="dontend">total length</dt><dd>$commify{'total_length'} bp</dd>\n);
			$buffer .= qq(<dt class="dontend">max length</dt><dd>$commify{'max_length'} bp</dd>\n);
			$buffer .= qq(<dt class="dontend">mean length</dt><dd>$commify{'mean_length'} bp</dd>\n);
>>>>>>> 4a2e8873
			my %stats_labels = (
				N50 => 'N50 contig number',
				L50 => 'N50 length (L50)',
				N90 => 'N90 contig number',
				L90 => 'N90 length (L90)',
				N95 => 'N95 contig number',
				L95 => 'N95 length (L95)',
			);
<<<<<<< HEAD
			push @$list, { title => $stats_labels{$_}, data => $n_stats->{$_} } foreach qw(N50 L50 N90 L90 N95 L95);
		} else {
			push @$list, { title => 'length', data => "$total_length bp" };
=======
			foreach my $stat (qw(N50 L50 N90 L90 N95 L95)) {
				my $value = BIGSdb::Utils::commify( $n_stats->{$stat} );
				$buffer .= qq(<dt class="dontend">$stats_labels{$stat}</dt><dd>$value</dd>\n);
			}
		} else {
			$buffer .= qq(<dt class="dontend">length</dt><dd>$seqbin_stats->{'total_length'} bp</dd>);
>>>>>>> 4a2e8873
		}
		my $set_id = $self->get_set_id;
		my $set_clause =
		  $set_id
		  ? 'AND (locus IN (SELECT locus FROM scheme_members WHERE scheme_id IN (SELECT scheme_id FROM set_schemes '
		  . "WHERE set_id=$set_id)) OR locus IN (SELECT locus FROM set_loci WHERE set_id=$set_id))"
		  : '';
		my $tagged =
		  $self->{'datastore'}
		  ->run_query( "SELECT COUNT(DISTINCT locus) FROM allele_sequences WHERE isolate_id=? $set_clause",
			$isolate_id );
		$plural = $tagged == 1 ? 'us' : 'i';
<<<<<<< HEAD
		push @$list, { title => 'loci tagged', data => $tagged };
		push @$list,
		  {
			title => 'detailed breakdown',
			data  => qq(<a href="$self->{'system'}->{'script_name'}?db=$self->{'instance'}&amp;)
			  . qq(page=seqbin&amp;isolate_id=$isolate_id">Display</a>)
		  };
		$buffer .= $self->_get_list_block($list);
=======
		$tagged = BIGSdb::Utils::commify($tagged);
		$buffer .= qq(<dt class="dontend">loci tagged</dt><dd>$tagged</dd>\n);
		$buffer .= qq(<dt class="dontend">detailed breakdown</dt><dd>\n);
		$buffer .= $q->start_form;
		$q->param( curate => 1 ) if $self->{'curate'};
		$q->param( page => 'seqbin' );
		$q->param( isolate_id => $isolate_id );
		$buffer .= $q->hidden($_) foreach qw (db page curate isolate_id set_id);
		$buffer .= $q->submit( -value => 'Display', -class => 'smallbutton' );
		$buffer .= $q->end_form;
		$buffer .= qq(</dd></dl>\n);
		$q->param( page => 'info' );
>>>>>>> 4a2e8873
		$buffer .= q(</div>);
	}
	return $buffer;
}

sub _get_list_block {
	my ( $self, $list ) = @_;

  #It is not semantically correct to enclose a <dt>, <dd> pair within a span. If we don't, however, the
  #columnizer plugin can result in the title and data item appearing in different columns. All browsers
  #seem to handle this way ok.
	my $buffer = q(<dl class="data">);
	foreach my $item (@$list) {
		$buffer .= qq(<span class="dontsplit"><dt>$item->{'title'}</dt><dd>$item->{'data'}</dd></span>\n);
	}
	$buffer .= qq(</dl>\n);
	return $buffer;
}

sub _print_projects {
	my ( $self, $isolate_id ) = @_;
	my $projects = $self->{'datastore'}->run_query(
		q[SELECT short_description,full_description FROM projects WHERE full_description IS NOT NULL AND ]
		  . q[isolate_display AND NOT private AND id IN (SELECT project_id FROM project_members WHERE isolate_id=?) ]
		  . q[ORDER BY id],
		$isolate_id,
		{ fetch => 'all_arrayref', slice => {} }
	);
	if ( $self->{'username'} ) {
		my $user_info        = $self->{'datastore'}->get_user_info_from_username( $self->{'username'} );
		my $private_projects = $self->{'datastore'}->run_query(
			q[SELECT short_description||' (private)' AS short_description,full_description FROM projects WHERE ]
			  . q[length(full_description)>0 AND private AND id IN (SELECT project_id FROM project_members WHERE ]
			  . q[isolate_id=?) AND id IN (SELECT project_id FROM merged_project_users WHERE user_id=?) ORDER BY id],
			[ $isolate_id, $user_info->{'id'} ],
			{ fetch => 'all_arrayref', slice => {} }
		);
		push @$projects, @$private_projects;
	}
	if (@$projects) {
		say q(<div class="box" id="projects"><div class="scrollable">);
		say q(<h2>Projects</h2>);
		my $plural = @$projects == 1 ? '' : 's';
		say qq(<p>This isolate is a member of the following project$plural:</p>);
		say q(<dl class="projects">);
		foreach my $project (@$projects) {
			say qq(<dt>$project->{'short_description'}</dt>);
			say qq(<dd>$project->{'full_description'}</dd>);
		}
		say q(</dl></div></div>);
	}
	return;
}
1;<|MERGE_RESOLUTION|>--- conflicted
+++ resolved
@@ -628,17 +628,11 @@
 	my $page = $q->param('page');
 	my $seqbin_exists =
 	  $self->{'datastore'}->run_query( 'SELECT EXISTS(SELECT * FROM seqbin_stats WHERE isolate_id=?)', $isolate_id );
-<<<<<<< HEAD
-
-	foreach my $action (qw (isolateDelete isolateUpdate batchAddSeqbin newVersion tagScan)) {
-=======
 	my $private =
 	  $self->{'datastore'}
-	  ->run_query( 'SELECT EXISTS(SELECT * FROM private_isolates WHERE isolate_id=?)',
-		$isolate_id );
+	  ->run_query( 'SELECT EXISTS(SELECT * FROM private_isolates WHERE isolate_id=?)', $isolate_id );
 
 	foreach my $action (qw (isolateDelete isolateUpdate batchAddSeqbin newVersion tagScan publish)) {
->>>>>>> 4a2e8873
 		next
 		  if $action eq 'tagScan'
 		  && ( !$seqbin_exists
@@ -731,16 +725,11 @@
 	  ->run_query( 'SELECT user_id,request_publish FROM private_isolates WHERE isolate_id=?', $isolate_id );
 	if ( defined $private_owner ) {
 		my $user_string = $self->{'datastore'}->get_user_string($private_owner);
-<<<<<<< HEAD
-		$buffer .= q(<p><span class="main_icon fa fa-2x fa-user-secret"></span> )
-		  . qq(<span class="warning" style="padding: 0.1em 0.5em">Private record owned by $user_string</span></p>);
-=======
 		my $request_string = $request_publish ? q( - publication requested.) : q();
 		$buffer .=
 		    q(<p><span class="main_icon fa fa-2x fa-user-secret"></span> )
 		  . qq(<span class="warning" style="padding: 0.1em 0.5em">Private record owned by $user_string)
 		  . qq($request_string</span></p>);
->>>>>>> 4a2e8873
 	}
 
 	#We need to enclose description lists in <li> tags to prevent title and data from being split
@@ -1475,48 +1464,27 @@
 
 sub _get_seqbin_link {
 	my ( $self, $isolate_id ) = @_;
-<<<<<<< HEAD
-	my ( $seqbin_count, $total_length ) =
-	  $self->{'datastore'}
-	  ->run_query( 'SELECT contigs,total_length FROM seqbin_stats WHERE isolate_id=?', $isolate_id );
-	my $buffer = q();
-	my $q      = $self->{'cgi'};
-	my $list   = [];
-	if ($seqbin_count) {
-		my ( $mean_length, $max_length ) =
-		  $self->{'datastore'}->run_query(
-			'SELECT CEIL(AVG(length(sequence))), MAX(length (sequence)) FROM sequence_bin WHERE isolate_id=?',
-			$isolate_id );
-		my $plural = $seqbin_count == 1 ? '' : 's';
-		$buffer .= qq(<h2>Sequence bin</h2>\n);
-		$buffer .= q(<div id="seqbin">);
-		push @$list, { title => 'contigs', data => $seqbin_count };
-		if ( $seqbin_count > 1 ) {
-			my $lengths =
-			  $self->{'datastore'}->run_query(
-				'SELECT length(sequence) FROM sequence_bin WHERE isolate_id=? ORDER BY length(sequence) DESC',
-				$isolate_id, { fetch => 'col_arrayref' } );
-			my $n_stats = BIGSdb::Utils::get_N_stats( $total_length, $lengths );
-			push @$list, { title => 'total length', data => "$total_length bp" };
-			push @$list, { title => 'max length',   data => "$max_length bp" };
-			push @$list, { title => 'mean length',  data => "$mean_length bp" };
-=======
 	$self->{'contigManager'}->update_isolate_remote_contig_lengths($isolate_id);
 	my $seqbin_stats = $self->{'datastore'}->get_seqbin_stats( $isolate_id, { general => 1, lengths => 1 } );
 	my $buffer       = q();
 	my $q            = $self->{'cgi'};
 	if ( $seqbin_stats->{'contigs'} ) {
+		my $list = [];
 		my %commify =
 		  map { $_ => BIGSdb::Utils::commify( $seqbin_stats->{$_} ) } qw(contigs total_length max_length mean_length);
 		my $plural = $seqbin_stats->{'contigs'} == 1 ? '' : 's';
 		$buffer .= qq(<h2>Sequence bin</h2>\n);
-		$buffer .= qq(<div id="seqbin"><dl class="data"><dt class="dontend">contigs</dt><dd>$commify{'contigs'}</dd>\n);
-		if ( $seqbin_stats->{'contigs'} > 1 ) {
+		$buffer .= q(<div id="seqbin">);
+		push @$list, { title => 'contigs', data => $commify{'contigs'} };
+		if ( $commify{'contigs'} > 1 ) {
+			my $lengths =
+			  $self->{'datastore'}->run_query(
+				'SELECT length(sequence) FROM sequence_bin WHERE isolate_id=? ORDER BY length(sequence) DESC',
+				$isolate_id, { fetch => 'col_arrayref' } );
 			my $n_stats = BIGSdb::Utils::get_N_stats( $seqbin_stats->{'total_length'}, $seqbin_stats->{'lengths'} );
-			$buffer .= qq(<dt class="dontend">total length</dt><dd>$commify{'total_length'} bp</dd>\n);
-			$buffer .= qq(<dt class="dontend">max length</dt><dd>$commify{'max_length'} bp</dd>\n);
-			$buffer .= qq(<dt class="dontend">mean length</dt><dd>$commify{'mean_length'} bp</dd>\n);
->>>>>>> 4a2e8873
+			push @$list, { title => 'total length', data => "$commify{'total_length'} bp" };
+			push @$list, { title => 'max length',   data => "$commify{'max_length'} bp" };
+			push @$list, { title => 'mean length',  data => "$commify{'mean_length'} bp" };
 			my %stats_labels = (
 				N50 => 'N50 contig number',
 				L50 => 'N50 length (L50)',
@@ -1525,18 +1493,14 @@
 				N95 => 'N95 contig number',
 				L95 => 'N95 length (L95)',
 			);
-<<<<<<< HEAD
-			push @$list, { title => $stats_labels{$_}, data => $n_stats->{$_} } foreach qw(N50 L50 N90 L90 N95 L95);
-		} else {
-			push @$list, { title => 'length', data => "$total_length bp" };
-=======
 			foreach my $stat (qw(N50 L50 N90 L90 N95 L95)) {
 				my $value = BIGSdb::Utils::commify( $n_stats->{$stat} );
-				$buffer .= qq(<dt class="dontend">$stats_labels{$stat}</dt><dd>$value</dd>\n);
+				push @$list,
+				  { title => $stats_labels{$stat},
+					data => BIGSdb::Utils::commify( $n_stats->{$stat} ) };
 			}
 		} else {
-			$buffer .= qq(<dt class="dontend">length</dt><dd>$seqbin_stats->{'total_length'} bp</dd>);
->>>>>>> 4a2e8873
+			push @$list, { title => 'length', data => "$seqbin_stats->{'total_length'} bp" };
 		}
 		my $set_id = $self->get_set_id;
 		my $set_clause =
@@ -1549,7 +1513,6 @@
 		  ->run_query( "SELECT COUNT(DISTINCT locus) FROM allele_sequences WHERE isolate_id=? $set_clause",
 			$isolate_id );
 		$plural = $tagged == 1 ? 'us' : 'i';
-<<<<<<< HEAD
 		push @$list, { title => 'loci tagged', data => $tagged };
 		push @$list,
 		  {
@@ -1558,20 +1521,6 @@
 			  . qq(page=seqbin&amp;isolate_id=$isolate_id">Display</a>)
 		  };
 		$buffer .= $self->_get_list_block($list);
-=======
-		$tagged = BIGSdb::Utils::commify($tagged);
-		$buffer .= qq(<dt class="dontend">loci tagged</dt><dd>$tagged</dd>\n);
-		$buffer .= qq(<dt class="dontend">detailed breakdown</dt><dd>\n);
-		$buffer .= $q->start_form;
-		$q->param( curate => 1 ) if $self->{'curate'};
-		$q->param( page => 'seqbin' );
-		$q->param( isolate_id => $isolate_id );
-		$buffer .= $q->hidden($_) foreach qw (db page curate isolate_id set_id);
-		$buffer .= $q->submit( -value => 'Display', -class => 'smallbutton' );
-		$buffer .= $q->end_form;
-		$buffer .= qq(</dd></dl>\n);
-		$q->param( page => 'info' );
->>>>>>> 4a2e8873
 		$buffer .= q(</div>);
 	}
 	return $buffer;
@@ -1580,9 +1529,9 @@
 sub _get_list_block {
 	my ( $self, $list ) = @_;
 
-  #It is not semantically correct to enclose a <dt>, <dd> pair within a span. If we don't, however, the
-  #columnizer plugin can result in the title and data item appearing in different columns. All browsers
-  #seem to handle this way ok.
+	#It is not semantically correct to enclose a <dt>, <dd> pair within a span. If we don't, however, the
+	#columnizer plugin can result in the title and data item appearing in different columns. All browsers
+	#seem to handle this way ok.
 	my $buffer = q(<dl class="data">);
 	foreach my $item (@$list) {
 		$buffer .= qq(<span class="dontsplit"><dt>$item->{'title'}</dt><dd>$item->{'data'}</dd></span>\n);
